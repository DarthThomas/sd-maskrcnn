"""
Mask R-CNN
Configurations and data loading code for the synthetic Shapes dataset.
This is a duplicate of the code in the noteobook train_shapes.ipynb for easy
import into other notebooks, such as inspect_model.ipynb.

Copyright (c) 2017 Matterport, Inc.
Licensed under the MIT License (see LICENSE for details)
Written by Waleed Abdulla
"""

import numpy as np, cv2, os
from config import Config
# from maskrcnn.config import Config
from tqdm import tqdm
# import maskrcnn.utils as utils
import utils
import logging

# Structure of data from Jeff.
# depth_ims: image_{:06d}.png
# gray_ims: image_{:06d}.png
# occluded_segmasks: image_{:06d}_channel_{:03d}.png
# semantic_segmasks: image_{:06d}
# unoccluded_segmasks: image_{:06d}_channel_{:03d}.png
# splits/fold_{:02d}/{train,test}_indices.npy

base_dir = '/nfs/diskstation/projects/dex-net/segmentation/datasets/segmasks_04_13_18'
# base_dir = '/nfs/diskstation/projects/dex-net/segmentation/datasets/pile_segmasks_01_28_18'

class ClutterConfig(Config):
  """Configuration for training on the toy shapes dataset.
  Derives from the base Config class and overrides values specific
  to the toy shapes dataset.
  """
  # Give the configuration a recognizable name
  NAME = "clutter"

  # Train on 1 GPU and 8 images per GPU. We can put multiple images on each
  # GPU because the images are small. Batch size is 8 (GPUs * images/GPU).
  GPU_COUNT = 1
  IMAGES_PER_GPU = 2

  # Number of classes (including background)
  NUM_CLASSES = 1 + 1  # background + 3 shapes

  # Use small images for faster training. Set the limits of the small side
  # the large side, and that determines the image shape.
  IMAGE_MIN_DIM = 512
  IMAGE_MAX_DIM = 512

  # Use smaller anchors because our image and objects are small
  RPN_ANCHOR_SCALES = (8, 16, 32, 64, 128)  # anchor side in pixels

  # Reduce training ROIs per image because the images are small and have
  # few objects. Aim to allow ROI sampling to pick 33% positive ROIs.
  TRAIN_ROIS_PER_IMAGE = 32

  # Use a small epoch since the data is simple
  STEPS_PER_EPOCH = 10000/IMAGES_PER_GPU

  # use small validation steps since the epoch is small
  VALIDATION_STEPS = 50

  DETECTION_MIN_CONFIDENCE = 0.4

  def __init__(self, mean):
    # Overriding things here.
    super(ClutterConfig, self).__init__()
    self.IMAGE_SHAPE[2] = 3
    self.MEAN_PIXEL = np.array([mean, mean, mean])


class ClutterDataset(utils.Dataset):
  """Generates the shapes synthetic dataset. The dataset consists of simple
  shapes (triangles, squares, circles) placed randomly on a blank surface.
  The images are generated on the fly. No file access required.
  """
  def load(self, imset, typ='depth', fold=0):
    # Load the indices for imset.
    # self.base_path = os.path.join('/nfs/diskstation/projects/dex-net/segmentation/datasets/pile_segmasks_01_28_18')
    self.base_path = os.path.join("/nfs/diskstation/projects/dex-net/segmentation/datasets/segmasks_04_13_18")
    split_file = os.path.join(self.base_path, 'splits',
      'fold_{:02d}'.format(fold), '{:s}_indices.npy'.format(imset))
    self.image_id = np.load(split_file)
    self.image_id = self.image_id[self.image_id < 10000]

    self.add_class('clutter', 1, 'fg')
    flips = [0, 1, 2, 3] if imset == 'train' else [0]

    count = 0

    for i in self.image_id:
      # make sure that i is not too big if incorrect indices are given
      if i > 10000:
        continue
    # p = os.path.join(self.base_path, 'noisy_{:s}_ims'.format(typ),
      p = os.path.join(self.base_path, 'noisy_{:s}_ims'.format(typ),
        'image_{:06d}.png'.format(i))
      count += 1

      for flip in flips:
        self.add_image('clutter', image_id=i, path=p, width=600, height=400, flip=flip)

  def flip(self, image, flip):
    if flip == 0:
      image = image
    elif flip == 1:
      image = image[::-1,:,:]
    elif flip == 2:
      image = image[:,::-1,:]
    elif flip == 3:
      image = image[::-1,::-1,:]
    return image

  def load_image(self, image_id):
    """Generate an image from the specs of the given image ID.
    Typically this function loads the image from a file, but
    in this case it generates the image on the fly from the
    specs in image_info.
    """
    info = self.image_info[image_id]

    # modify path- depth_ims to depth_ims_resized
    image = cv2.imread(info['path'].replace('depth_ims', 'noisy_depth_ims'), cv2.IMREAD_UNCHANGED)
    logging.log(level=1, msg=str(info['path'].replace('depth_ims', 'noisy_depth_ims')))
    # image = cv2.imread(info['path'])
    assert(image is not None)
    if image.ndim == 2: image = np.tile(image[:,:,np.newaxis], [1,1,3])
    image = self.flip(image, info['flip'])
    return image

  def image_reference(self, image_id):
    """Return the shapes data of the image."""
    info = self.image_info[image_id]
    if info["source"] == "clutter":
      return info["path"] + "-{:d}".format(info["flip"])
    else:
      super(self.__class__).image_reference(self, image_id)

  def load_mask(self, image_id):
    """Generate instance masks for shapes of the given image ID.
    """
    info = self.image_info[image_id]
    _image_id = info['id']
    Is = []
    file_name = os.path.join(self.base_path, 'modal_segmasks_project_resized',
      'image_{:06d}.png'.format(_image_id))

    all_masks = cv2.imread(file_name, cv2.IMREAD_UNCHANGED)

    for i in range(25):
      # file_name = os.path.join(self.base_path, 'occluded_segmasks',
      #   'image_{:06d}_channel_{:03d}.png'.format(_image_id, i))
      # I = cv2.imread(file_name, cv2.IMREAD_UNCHANGED) > 0
      I = all_masks == i+1
      if np.any(I):
        I = I[:,:,np.newaxis]
        Is.append(I)
    if len(Is) > 0: mask = np.concatenate(Is, 2)
    else: mask = np.zeros([info['height'], info['width'], 0], dtype=np.bool)
    # Making sure masks are always contiguous.
    # block = np.any(np.any(mask,0),0)
    # assert((not np.any(block)) or (not np.any(block[np.where(block)[0][-1]+1:])))
    # print(block)
    mask = self.flip(mask, info['flip'])
    class_ids = np.array([1 for _ in range(mask.shape[2])])
    return mask, class_ids.astype(np.int32)


<<<<<<< HEAD
class RealDataset(ClutterDataset):
  def load(self, imset, typ='depth', fold=0):
    # Load the indices for imset.
    # self.base_path = os.path.join('/nfs/diskstation/projects/dex-net/segmentation/datasets/pile_segmasks_01_28_18')
    self.base_path = os.path.join('/nfs/diskstation/projects/dex-net/segmentation/datasets/segmasks_04_13_18')
    split_file = os.path.join(self.base_path, 'splits',
      'real_{:02d}'.format(fold), '{:s}_indices.npy'.format(imset))
    self.image_id = np.load(split_file)

    self.add_class('clutter', 1, 'fg')
    flips = [0]

    count = 0

    for i in self.image_id:
      if i > 10000:
        continue
    # p = os.path.join(self.base_path, '{:s}_ims'.format(typ),
      p = os.path.join(self.base_path, 'noisy_{:s}_ims'.format(typ),
        'image_{:06d}.png'.format(i))
      count += 1

      for flip in flips:
        self.add_image('clutter', image_id=i, path=p, width=256, height=256, flip=flip)

  def flip(self, image, flip):
    if flip == 0:
      image = image
    elif flip == 1:
      image = image[::-1,:,:]
    elif flip == 2:
      image = image[:,::-1,:]
    elif flip == 3:
      image = image[::-1,::-1,:]
    return image

  def load_image(self, image_id):
    """Generate an image from the specs of the given image ID.
    Typically this function loads the image from a file, but
    in this case it generates the image on the fly from the
    specs in image_info.
    """
    info = self.image_info[image_id]

    # modify path- depth_ims to depth_ims_resized
    image = cv2.imread(info['path'].replace('depth_ims', 'noisy_depth_ims'), cv2.IMREAD_UNCHANGED)
    # image = cv2.imread(info['path'])
    assert(image is not None)
    if image.ndim == 2: image = np.tile(image[:,:,np.newaxis], [1,1,3])
    image = self.flip(image, info['flip'])
    return image

  def image_reference(self, image_id):
    """Return the shapes data of the image."""
    info = self.image_info[image_id]
    if info["source"] == "clutter":
      return info["path"] + "-{:d}".format(info["flip"])
    else:
      super(self.__class__).image_reference(self, image_id)

  def load_mask(self, image_id):
    """Generate instance masks for shapes of the given image ID.
    """
    info = self.image_info[image_id]
    _image_id = info['id']
    Is = []
    file_name = os.path.join(self.base_path, 'real_segmasks',
      'image_{:06d}.png'.format(_image_id))

    all_masks = cv2.imread(file_name, cv2.IMREAD_UNCHANGED)

    for i in range(25):
      # file_name = os.path.join(self.base_path, 'occluded_segmasks',
      #   'image_{:06d}_channel_{:03d}.png'.format(_image_id, i))
      # I = cv2.imread(file_name, cv2.IMREAD_UNCHANGED) > 0
      I = all_masks == i+1
      if np.any(I):
        I = I[:,:,np.newaxis]
        Is.append(I)
    if len(Is) > 0: mask = np.concatenate(Is, 2)
    else: mask = np.zeros([info['height'], info['width'], 0], dtype=np.bool)
    # Making sure masks are always contiguous.
    # block = np.any(np.any(mask,0),0)
    # assert((not np.any(block)) or (not np.any(block[np.where(block)[0][-1]+1:])))
    # print(block)
    mask = self.flip(mask, info['flip'])
    class_ids = np.array([1 for _ in range(mask.shape[2])])
    return mask, class_ids.astype(np.int32)

=======
>>>>>>> db277d2b
def test_clutter_dataset():
  clutter_dataset = ClutterDataset()
  # clutter_dataset.load('train', 'gray')
  clutter_dataset.load('test', 'depth')
  clutter_dataset.prepare()
  image_ids = clutter_dataset.image_ids
  Is = []
  for i in tqdm(image_ids):
    I = clutter_dataset.load_image(i)
    clutter_dataset.load_mask(i)
    Is.append(I)
  print(np.mean(np.array(Is)))

def concat_segmasks():
  print("CONCATENATING SEGMASKS")
  bads = []
  for i in tqdm(range(10000)):
    Is = []
    masks = np.zeros((150, 200), dtype=np.uint8)
    for j in range(21):
      file_name = os.path.join(base_dir, 'modal_segmasks',
        'image_{:06d}_channel_{:03d}.png'.format(i, j))

      im = cv2.imread(file_name, cv2.IMREAD_UNCHANGED)
      if im is not None:
        I = im > 0
        masks[I] = j+1
        I = I[:,:,np.newaxis]; Is.append(I)
    Is = np.concatenate(Is, 2)
    Is = Is*1
    file_name = os.path.join(base_dir, 'modal_segmasks_project',
      'image_{:06d}.png'.format(i))
    cv2.imwrite(file_name, masks)
    bads.append(len(np.where(np.sum(Is,2) > 1)[0]))
  print(bads)

def resize_images(max_dim=512):
  """Resizes all images so their maximum dimension is 512. Saves to new directory."""
  print("RESIZING IMAGES")
  image_dirs = ['depth_ims'] # directories of images that need resizing
  mask_dirs = ['modal_segmasks_project']
  resized_image_dirs = [d + '_resized' for d in image_dirs]
  resized_mask_dirs = [d + '_resized' for d in mask_dirs]
  for d in (resized_image_dirs + resized_mask_dirs):
    # create new dirs for resized images
    if not os.path.exists(os.path.join(base_dir, d)):
      os.makedirs(os.path.join(base_dir, d))
  print(mask_dirs, resized_image_dirs, resized_mask_dirs)
  vaughan = 0
  for d, md, r_d, r_md in zip(image_dirs, mask_dirs, resized_image_dirs, resized_mask_dirs):
    old_im_path = os.path.join(base_dir, d)
    new_im_path = os.path.join(base_dir, r_d)
    old_mask_path = os.path.join(base_dir, md)
    new_mask_path = os.path.join(base_dir, r_md)
    for im_path in os.listdir(old_im_path):
      if vaughan % 100 == 0:
          print("Image #{} processed.".format(vaughan))
      vaughan += 1
      im_old_path = os.path.join(old_im_path, im_path)
      try:
        mask_old_path = os.path.join(old_mask_path, im_path)
      except:
        continue
      im = cv2.imread(im_old_path, cv2.IMREAD_UNCHANGED)
      mask = cv2.imread(mask_old_path, cv2.IMREAD_UNCHANGED)
      if mask.shape[0] == 0 or mask.shape[1] == 0:
          print("mask empty")
          continue
      im_box = zero_crop(im, mask)
      im = im[im_box[0] : im_box[2], im_box[1] : im_box[3], :]
      mask = mask[im_box[0] // 4 : im_box[2] // 4, im_box[1] // 4 : im_box[3] // 4]
      im = scale_to_square(im)
      mask = scale_to_square(mask)
      new_im_file = os.path.join(new_im_path, im_path)
      new_mask_file = os.path.join(new_mask_path, im_path)
      cv2.imwrite(new_im_file, im)
      cv2.imwrite(new_mask_file, mask)

def scale_to_square(im, dim=512):
  """Resizes an image to a square image of length dim."""
  scale = 512.0 / min(im.shape[0:2]) # scale so min dimension is 512
  scale_dim = tuple(reversed([int(np.ceil(d * scale)) for d in im.shape[:2]]))
  im = cv2.resize(im, scale_dim, interpolation=cv2.INTER_NEAREST)
  y_margin = abs(im.shape[0] - 512) // 2
  x_margin = abs(im.shape[1] - 512) // 2

  check_y = 512 - (im.shape[0] - y_margin - y_margin)
  check_x = 512 - (im.shape[1] - x_margin - x_margin)

  im = im[y_margin : im.shape[0] - y_margin + check_y, x_margin : im.shape[1] - x_margin + check_x]


  assert im.shape[0] == 512 and im.shape[1] == 512, "shapes messed up " + str(im.shape)

  return im

def zero_crop(im, mask, margin=15):
  """Assuming im and mask are already resized, remove any erroneous zeros while retaining shape"""
  dim = im.shape[0]
  mask = mask.reshape((150, 200, 1))
  boxes = utils.extract_bboxes(mask)
  top = np.min(boxes[:, 0]) * 4
  left = np.min(boxes[:, 1]) * 4
  bot = np.max(boxes[:, 2]) * 4
  right = np.max(boxes[:, 3]) * 4

  # find the location of the farthest points that are non-zero, and set this to be the new bbox
  im_magnitudes = (im[:, :, 0] + im[:, :, 1] + im[:, :, 2]).reshape(im.shape[0:2])
  im_magnitudes[im_magnitudes == 0] = 1000
  new_top = np.max(np.argmin(im_magnitudes, axis=1))

  # don't use left
  top, left, bot, right = min(top, new_top), 0, 599, 799
  return np.array([check_bounds(top, 0, 600 - 1), check_bounds(left, 0, 800 - 1),
                   check_bounds(bot, 0, 600 - 1), check_bounds(right, 0, 800 - 1)])

def check_bounds(x, left, right):
  """If number is out of bounds of a range, cutoff."""
  if x < left:
      return left
  if x > right:
      return right
  return x


if __name__ == '__main__':
  # test_clutter_dataset()
  concat_segmasks()
  resize_images()
  # test_display_images()<|MERGE_RESOLUTION|>--- conflicted
+++ resolved
@@ -168,98 +168,95 @@
     return mask, class_ids.astype(np.int32)
 
 
-<<<<<<< HEAD
-class RealDataset(ClutterDataset):
-  def load(self, imset, typ='depth', fold=0):
-    # Load the indices for imset.
-    # self.base_path = os.path.join('/nfs/diskstation/projects/dex-net/segmentation/datasets/pile_segmasks_01_28_18')
-    self.base_path = os.path.join('/nfs/diskstation/projects/dex-net/segmentation/datasets/segmasks_04_13_18')
-    split_file = os.path.join(self.base_path, 'splits',
-      'real_{:02d}'.format(fold), '{:s}_indices.npy'.format(imset))
-    self.image_id = np.load(split_file)
-
-    self.add_class('clutter', 1, 'fg')
-    flips = [0]
-
-    count = 0
-
-    for i in self.image_id:
-      if i > 10000:
-        continue
-    # p = os.path.join(self.base_path, '{:s}_ims'.format(typ),
-      p = os.path.join(self.base_path, 'noisy_{:s}_ims'.format(typ),
-        'image_{:06d}.png'.format(i))
-      count += 1
-
-      for flip in flips:
-        self.add_image('clutter', image_id=i, path=p, width=256, height=256, flip=flip)
-
-  def flip(self, image, flip):
-    if flip == 0:
-      image = image
-    elif flip == 1:
-      image = image[::-1,:,:]
-    elif flip == 2:
-      image = image[:,::-1,:]
-    elif flip == 3:
-      image = image[::-1,::-1,:]
-    return image
-
-  def load_image(self, image_id):
-    """Generate an image from the specs of the given image ID.
-    Typically this function loads the image from a file, but
-    in this case it generates the image on the fly from the
-    specs in image_info.
-    """
-    info = self.image_info[image_id]
-
-    # modify path- depth_ims to depth_ims_resized
-    image = cv2.imread(info['path'].replace('depth_ims', 'noisy_depth_ims'), cv2.IMREAD_UNCHANGED)
-    # image = cv2.imread(info['path'])
-    assert(image is not None)
-    if image.ndim == 2: image = np.tile(image[:,:,np.newaxis], [1,1,3])
-    image = self.flip(image, info['flip'])
-    return image
-
-  def image_reference(self, image_id):
-    """Return the shapes data of the image."""
-    info = self.image_info[image_id]
-    if info["source"] == "clutter":
-      return info["path"] + "-{:d}".format(info["flip"])
-    else:
-      super(self.__class__).image_reference(self, image_id)
-
-  def load_mask(self, image_id):
-    """Generate instance masks for shapes of the given image ID.
-    """
-    info = self.image_info[image_id]
-    _image_id = info['id']
-    Is = []
-    file_name = os.path.join(self.base_path, 'real_segmasks',
-      'image_{:06d}.png'.format(_image_id))
-
-    all_masks = cv2.imread(file_name, cv2.IMREAD_UNCHANGED)
-
-    for i in range(25):
-      # file_name = os.path.join(self.base_path, 'occluded_segmasks',
-      #   'image_{:06d}_channel_{:03d}.png'.format(_image_id, i))
-      # I = cv2.imread(file_name, cv2.IMREAD_UNCHANGED) > 0
-      I = all_masks == i+1
-      if np.any(I):
-        I = I[:,:,np.newaxis]
-        Is.append(I)
-    if len(Is) > 0: mask = np.concatenate(Is, 2)
-    else: mask = np.zeros([info['height'], info['width'], 0], dtype=np.bool)
-    # Making sure masks are always contiguous.
-    # block = np.any(np.any(mask,0),0)
-    # assert((not np.any(block)) or (not np.any(block[np.where(block)[0][-1]+1:])))
-    # print(block)
-    mask = self.flip(mask, info['flip'])
-    class_ids = np.array([1 for _ in range(mask.shape[2])])
-    return mask, class_ids.astype(np.int32)
-
-=======
->>>>>>> db277d2b
+# class RealDataset(ClutterDataset):
+#   def load(self, imset, typ='depth', fold=0):
+#     # Load the indices for imset.
+#     # self.base_path = os.path.join('/nfs/diskstation/projects/dex-net/segmentation/datasets/pile_segmasks_01_28_18')
+#     self.base_path = os.path.join('/nfs/diskstation/projects/dex-net/segmentation/datasets/segmasks_04_13_18')
+#     split_file = os.path.join(self.base_path, 'splits',
+#       'real_{:02d}'.format(fold), '{:s}_indices.npy'.format(imset))
+#     self.image_id = np.load(split_file)
+
+#     self.add_class('clutter', 1, 'fg')
+#     flips = [0]
+
+#     count = 0
+
+#     for i in self.image_id:
+#       if i > 10000:
+#         continue
+#     # p = os.path.join(self.base_path, '{:s}_ims'.format(typ),
+#       p = os.path.join(self.base_path, 'noisy_{:s}_ims'.format(typ),
+#         'image_{:06d}.png'.format(i))
+#       count += 1
+
+#       for flip in flips:
+#         self.add_image('clutter', image_id=i, path=p, width=256, height=256, flip=flip)
+
+#   def flip(self, image, flip):
+#     if flip == 0:
+#       image = image
+#     elif flip == 1:
+#       image = image[::-1,:,:]
+#     elif flip == 2:
+#       image = image[:,::-1,:]
+#     elif flip == 3:
+#       image = image[::-1,::-1,:]
+#     return image
+
+#   def load_image(self, image_id):
+#     """Generate an image from the specs of the given image ID.
+#     Typically this function loads the image from a file, but
+#     in this case it generates the image on the fly from the
+#     specs in image_info.
+#     """
+#     info = self.image_info[image_id]
+
+#     # modify path- depth_ims to depth_ims_resized
+#     image = cv2.imread(info['path'].replace('depth_ims', 'noisy_depth_ims'), cv2.IMREAD_UNCHANGED)
+#     # image = cv2.imread(info['path'])
+#     assert(image is not None)
+#     if image.ndim == 2: image = np.tile(image[:,:,np.newaxis], [1,1,3])
+#     image = self.flip(image, info['flip'])
+#     return image
+
+#   def image_reference(self, image_id):
+#     """Return the shapes data of the image."""
+#     info = self.image_info[image_id]
+#     if info["source"] == "clutter":
+#       return info["path"] + "-{:d}".format(info["flip"])
+#     else:
+#       super(self.__class__).image_reference(self, image_id)
+
+#   def load_mask(self, image_id):
+#     """Generate instance masks for shapes of the given image ID.
+#     """
+#     info = self.image_info[image_id]
+#     _image_id = info['id']
+#     Is = []
+#     file_name = os.path.join(self.base_path, 'real_segmasks',
+#       'image_{:06d}.png'.format(_image_id))
+
+#     all_masks = cv2.imread(file_name, cv2.IMREAD_UNCHANGED)
+
+#     for i in range(25):
+#       # file_name = os.path.join(self.base_path, 'occluded_segmasks',
+#       #   'image_{:06d}_channel_{:03d}.png'.format(_image_id, i))
+#       # I = cv2.imread(file_name, cv2.IMREAD_UNCHANGED) > 0
+#       I = all_masks == i+1
+#       if np.any(I):
+#         I = I[:,:,np.newaxis]
+#         Is.append(I)
+#     if len(Is) > 0: mask = np.concatenate(Is, 2)
+#     else: mask = np.zeros([info['height'], info['width'], 0], dtype=np.bool)
+#     # Making sure masks are always contiguous.
+#     # block = np.any(np.any(mask,0),0)
+#     # assert((not np.any(block)) or (not np.any(block[np.where(block)[0][-1]+1:])))
+#     # print(block)
+#     mask = self.flip(mask, info['flip'])
+#     class_ids = np.array([1 for _ in range(mask.shape[2])])
+#     return mask, class_ids.astype(np.int32)
+
 def test_clutter_dataset():
   clutter_dataset = ClutterDataset()
   # clutter_dataset.load('train', 'gray')
